--- conflicted
+++ resolved
@@ -143,21 +143,13 @@
       Dir.chdir(".language") do
         sh %{npm install}
         sh %{ln -sf ../.language/node_modules ../tool/node_modules}
-<<<<<<< HEAD
-        sh %{npx typedoc \
-            --plugin ../tool/typedoc-theme.cjs --theme sass-site \
-            --out ../old_source/documentation/js-api \
-            --cleanOutputDir \
-            js-api-doc/index.d.ts
-=======
         sh %{npm run typedoc -- \
             --plugin ../tool/typedoc-theme.js --theme sass-site \
             --out ../source/documentation/js-api \
             --cleanOutputDir
->>>>>>> 56a39bc1
         }
       end
-      sh %{rm -r old_source/documentation/js-api/assets}
+      sh %{rm -r source/documentation/js-api/assets}
     end
   end
 
