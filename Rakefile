require "html-proofer"
require "semantic"
require "yaml"
require "yard"

require File.dirname(__FILE__) + '/lib/raw_markdown_link'

<<<<<<< HEAD
task :test => ["sass:dart:version", "sass:libsass:version", "sass:ruby:version", :middleman, :test_without_rebuild]

task :test_without_rebuild do
  HTMLProofer.check_directory("build",
=======
task :test => ["sass:dart:version", "sass:libsass:version", :middleman] do
  HTMLProofer.check_directory("./build",
>>>>>>> 7120ef24
    url_ignore: [
      "https://www.drupal.org/dcoc", # This doesn't allow automated requests.
<<<<<<< HEAD
      "http://sass.logdown.com/posts/7081811", # This times out occasionally.
      "#",
=======
      # These fail on Travis only.
      "https://dnomak.com/flexiblegs/",
      "https://incident57.com/codekit/",
      "https://daringfireball.net/projects/markdown/",
      "http://cognition.happycog.com/article/preprocess-this",
      "http://benfrain.com/lightning-fast-sass-compiling-with-libsass-node-sass-and-grunt-sass/",
      "http://www.lynda.com/CSS-tutorials/CSS-LESS-SASS/107921-2.html",
>>>>>>> 7120ef24
    ],
    assume_extension: true,
    # Lots of external URLs fail flakily on Travis, so we just don't check them
    # there.
    disable_external: ENV["TRAVIS"] == "true"
  ).run
end

namespace :sass do
  # Adds an implementation's version number to data/version.yml.
  def add_version(impl, version)
    path = 'data/version.yml'
    yaml = File.exist?(path) ? YAML.load(File.read(path)) : {}
    yaml[impl] = version
    File.open(path, 'w') {|f| f.write(YAML.dump(yaml))}
  end

  # Returns the latest tag in the current Git repository that's a valid semantic
  # version and is not a pre-release version *unless* only pre-release versions
  # are available.
  def latest_stable_tag
    tags = `git tag`.strip.split("\n").map do |v|
      begin
        Semantic::Version.new(v)
      rescue ArgumentError
        nil
      end
    end.compact.sort.reverse
    (tags.find {|t| !t.pre} || tags.first).to_s
  end

  namespace :dart do
    # Check out the latest commit of Dart Sass into the .dart-sass directory.
    task :checkout do
      unless Dir.exists?(".dart-sass")
        sh %{git clone git://github.com/sass/dart-sass .dart-sass}
      end

      Dir.chdir(".dart-sass") do
        sh %{git fetch}
        if ENV["DART_SASS_REVISION"]
          sh %{git checkout #{ENV["DART_SASS_REVISION"]}}
        else
          sh %{git checkout origin/master}
        end
      end
    end

    task :version => :checkout do
      add_version 'dart', Dir.chdir(".dart-sass") {latest_stable_tag}
    end
  end

  namespace :libsass do
    # Check out the latest commit of Dart Sass into the .libsass directory.
    task :checkout do
      unless Dir.exists?(".libsass")
        sh %{git clone git://github.com/sass/libsass .libsass}
      end

      Dir.chdir(".libsass") do
        sh %{git fetch}
        if ENV["LIBSASS_REVISION"]
          sh %{git checkout #{ENV["LIBSASS_REVISION"]}}
        else
          sh %{git checkout origin/master}
        end
      end
    end

    task :version => :checkout do
      add_version 'libsass', Dir.chdir(".libsass") {latest_stable_tag}
    end
  end

  namespace :ruby do
    # Check out the latest stable version of Ruby Sass into the .ruby-sass directory.
    task :checkout do
      unless Dir.exists?(".ruby-sass")
        sh %{git clone git://github.com/sass/ruby-sass .ruby-sass}
      end

      Dir.chdir(".ruby-sass") do
        sh %{git fetch}
        if ENV["RUBY_SASS_REVISION"]
          sh %{git checkout #{ENV["RUBY_SASS_REVISION"]}}
        else
          sh %{git checkout origin/stable}
          # Check out the most recent released stable version
          sh %{git checkout #{File.read("VERSION").strip}}
        end
      end
    end

<<<<<<< HEAD
    task :version => :checkout do
      add_version 'ruby', File.read(".ruby-sass/VERSION").strip
    end
  end

  desc "Import information from Sass implementations."
  task :import => ["dart:version", "libsass:version", "ruby:version"]
=======
    YARD::Rake::YardocTask.new(:doc) do |t|
      t.before = lambda do
        t.files = FileList.new('.ruby-sass/lib/**/*.rb') do |list|
          list.exclude('.ruby-sass/lib/sass/plugin/merb.rb')
          list.exclude('.ruby-sass/lib/sass/plugin/rails.rb')
        end.to_a
        t.options += FileList.new('.ruby-sass/yard/*.rb').to_a.map {|f| ['-e', f]}.flatten
        files = FileList.new('.ruby-sass/doc-src/*').to_a.sort_by {|s| s.size} + %w[.ruby-sass/MIT-LICENSE .ruby-sass/VERSION]
        t.options << '--files' << files.join(',')
        t.options << '--main' << '.ruby-sass/README.md'
        t.options << '--template-path' << 'yard'
      end

      t.after = lambda do
        sh %{rm -rf source/documentation}
        sh %{mv doc source/documentation}
        Dir['source/documentation/**/*.html'].each do |path|
          contents = File.read(path)
          File.open(path, 'w') {|file| file.write(contents.gsub(%r{css/common\.css}, '../assets/css/docs.css'))}
        end

        require 'nokogiri'
        doc = Nokogiri::HTML(File.read('source/documentation/file.SASS_REFERENCE.html'))

        doc.css("#filecontents").css("h1, h2, h3, h4, h5, h6").each do |h|
          next if h.inner_text.empty?
          h['id'] =
            case h.inner_text
            when "Referencing Parent Selectors: &"; "parent-selector"
            when /^Comments:/; "comments"
            when "Strings"; "sass-script-strings"
            when "Division and /"; "division-and-slash"
            when /^Subtraction,/; "subtraction"
            when "& in SassScript"; "parent-script"
            when "@-Rules and Directives"; "directives"
            when "@extend-Only Selectors"; "placeholders"
            when "@extend-Only Selectors"; "placeholders"
            when "@each"; "each-directive"
            when "Multiple Assignment"; "each-multi-assign"
            when "Mixin Directives"; "mixins"
            when /^Defining a Mixin:/; "defining_a_mixin"
            when /^Including a Mixin:/; "including_a_mixin"
            when "Arguments"; "mixin-arguments"
            when "Passing Content Blocks to a Mixin"; "mixin-content"
            else
              h.inner_text.downcase.gsub(/[^a-z _-]/, '').gsub(' ', '_')
            end
        end

        # Give each option an anchor.
        doc.css("#filecontents li p strong code").each do |c|
          c['id'] = c.inner_text.gsub(/:/, '') + '-option'
        end

        File.write('source/documentation/file.SASS_REFERENCE.html', doc.to_html)
      end
    end
    Rake::Task['sass:ruby:doc'].prerequisites.insert(0, 'sass:ruby:checkout')
    Rake::Task['sass:ruby:doc'].instance_variable_set('@comment', nil)
  end

  desc "Import information from Sass implementations."
  task :import => ["dart:version", "libsass:version", "ruby:doc"]
>>>>>>> 7120ef24
end

desc "Build the middleman-controlled portion of the site."
task :middleman do
  sh %{bundle exec middleman build --verbose}
end

desc "Build the site."
task "build" => ["sass:import", :middleman]

# Build the site on Heroku, then clean up unnecessary intermediate files.
task "assets:precompile" => :build do
  # Clean up unneccessary files to reduce slug size.
  sh %{rm -rf .dart-sass .libsass .ruby-sass .yardoc}
  sh %{bundle install --without=development}
end<|MERGE_RESOLUTION|>--- conflicted
+++ resolved
@@ -5,29 +5,14 @@
 
 require File.dirname(__FILE__) + '/lib/raw_markdown_link'
 
-<<<<<<< HEAD
-task :test => ["sass:dart:version", "sass:libsass:version", "sass:ruby:version", :middleman, :test_without_rebuild]
+task :test => ["sass:dart:version", "sass:libsass:version", :middleman, :test_without_rebuild]
 
 task :test_without_rebuild do
   HTMLProofer.check_directory("build",
-=======
-task :test => ["sass:dart:version", "sass:libsass:version", :middleman] do
-  HTMLProofer.check_directory("./build",
->>>>>>> 7120ef24
     url_ignore: [
       "https://www.drupal.org/dcoc", # This doesn't allow automated requests.
-<<<<<<< HEAD
       "http://sass.logdown.com/posts/7081811", # This times out occasionally.
       "#",
-=======
-      # These fail on Travis only.
-      "https://dnomak.com/flexiblegs/",
-      "https://incident57.com/codekit/",
-      "https://daringfireball.net/projects/markdown/",
-      "http://cognition.happycog.com/article/preprocess-this",
-      "http://benfrain.com/lightning-fast-sass-compiling-with-libsass-node-sass-and-grunt-sass/",
-      "http://www.lynda.com/CSS-tutorials/CSS-LESS-SASS/107921-2.html",
->>>>>>> 7120ef24
     ],
     assume_extension: true,
     # Lots of external URLs fail flakily on Travis, so we just don't check them
@@ -103,98 +88,8 @@
     end
   end
 
-  namespace :ruby do
-    # Check out the latest stable version of Ruby Sass into the .ruby-sass directory.
-    task :checkout do
-      unless Dir.exists?(".ruby-sass")
-        sh %{git clone git://github.com/sass/ruby-sass .ruby-sass}
-      end
-
-      Dir.chdir(".ruby-sass") do
-        sh %{git fetch}
-        if ENV["RUBY_SASS_REVISION"]
-          sh %{git checkout #{ENV["RUBY_SASS_REVISION"]}}
-        else
-          sh %{git checkout origin/stable}
-          # Check out the most recent released stable version
-          sh %{git checkout #{File.read("VERSION").strip}}
-        end
-      end
-    end
-
-<<<<<<< HEAD
-    task :version => :checkout do
-      add_version 'ruby', File.read(".ruby-sass/VERSION").strip
-    end
-  end
-
   desc "Import information from Sass implementations."
-  task :import => ["dart:version", "libsass:version", "ruby:version"]
-=======
-    YARD::Rake::YardocTask.new(:doc) do |t|
-      t.before = lambda do
-        t.files = FileList.new('.ruby-sass/lib/**/*.rb') do |list|
-          list.exclude('.ruby-sass/lib/sass/plugin/merb.rb')
-          list.exclude('.ruby-sass/lib/sass/plugin/rails.rb')
-        end.to_a
-        t.options += FileList.new('.ruby-sass/yard/*.rb').to_a.map {|f| ['-e', f]}.flatten
-        files = FileList.new('.ruby-sass/doc-src/*').to_a.sort_by {|s| s.size} + %w[.ruby-sass/MIT-LICENSE .ruby-sass/VERSION]
-        t.options << '--files' << files.join(',')
-        t.options << '--main' << '.ruby-sass/README.md'
-        t.options << '--template-path' << 'yard'
-      end
-
-      t.after = lambda do
-        sh %{rm -rf source/documentation}
-        sh %{mv doc source/documentation}
-        Dir['source/documentation/**/*.html'].each do |path|
-          contents = File.read(path)
-          File.open(path, 'w') {|file| file.write(contents.gsub(%r{css/common\.css}, '../assets/css/docs.css'))}
-        end
-
-        require 'nokogiri'
-        doc = Nokogiri::HTML(File.read('source/documentation/file.SASS_REFERENCE.html'))
-
-        doc.css("#filecontents").css("h1, h2, h3, h4, h5, h6").each do |h|
-          next if h.inner_text.empty?
-          h['id'] =
-            case h.inner_text
-            when "Referencing Parent Selectors: &"; "parent-selector"
-            when /^Comments:/; "comments"
-            when "Strings"; "sass-script-strings"
-            when "Division and /"; "division-and-slash"
-            when /^Subtraction,/; "subtraction"
-            when "& in SassScript"; "parent-script"
-            when "@-Rules and Directives"; "directives"
-            when "@extend-Only Selectors"; "placeholders"
-            when "@extend-Only Selectors"; "placeholders"
-            when "@each"; "each-directive"
-            when "Multiple Assignment"; "each-multi-assign"
-            when "Mixin Directives"; "mixins"
-            when /^Defining a Mixin:/; "defining_a_mixin"
-            when /^Including a Mixin:/; "including_a_mixin"
-            when "Arguments"; "mixin-arguments"
-            when "Passing Content Blocks to a Mixin"; "mixin-content"
-            else
-              h.inner_text.downcase.gsub(/[^a-z _-]/, '').gsub(' ', '_')
-            end
-        end
-
-        # Give each option an anchor.
-        doc.css("#filecontents li p strong code").each do |c|
-          c['id'] = c.inner_text.gsub(/:/, '') + '-option'
-        end
-
-        File.write('source/documentation/file.SASS_REFERENCE.html', doc.to_html)
-      end
-    end
-    Rake::Task['sass:ruby:doc'].prerequisites.insert(0, 'sass:ruby:checkout')
-    Rake::Task['sass:ruby:doc'].instance_variable_set('@comment', nil)
-  end
-
-  desc "Import information from Sass implementations."
-  task :import => ["dart:version", "libsass:version", "ruby:doc"]
->>>>>>> 7120ef24
+  task :import => ["dart:version", "libsass:version"]
 end
 
 desc "Build the middleman-controlled portion of the site."
@@ -208,6 +103,6 @@
 # Build the site on Heroku, then clean up unnecessary intermediate files.
 task "assets:precompile" => :build do
   # Clean up unneccessary files to reduce slug size.
-  sh %{rm -rf .dart-sass .libsass .ruby-sass .yardoc}
+  sh %{rm -rf .dart-sass .libsass}
   sh %{bundle install --without=development}
 end