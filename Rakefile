--- conflicted
+++ resolved
@@ -1,13 +1,7 @@
-<<<<<<< HEAD
+require "html-proofer"
 require "semantic"
 require "yaml"
 require "yard"
-=======
-require 'html-proofer'
-require 'semantic'
-require 'yaml'
-require 'yard'
->>>>>>> 69272daa
 
 require File.dirname(__FILE__) + '/lib/raw_markdown_link'
 
