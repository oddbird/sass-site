require "rubygems"

require "rack/rewrite"
require "rack/ssl"
require "rack/contrib/not_found"
require "rack/contrib/try_static"

use Rack::SSL if ENV["HEROKU"] == 'true'

use Rack::Rewrite do
  r301 %r{/docs/yardoc/(.*)}, '/documentation/$1'
  r301 '/tutorial.html', '/guide'
  r301 '/download.html', '/install'
  r301 '/try', 'http://sassmeister.com'
  r301 '/try.html', 'http://sassmeister.com'
  r301 '/about', '/'
  r301 '/about.html', '/'
<<<<<<< HEAD

  r301 '/documentation/file.SASS_REFERENCE.html', '/documentation'
  r301 '/documentation/file.SASS_CHANGELOG.html', 'https://github.com/sass/dart-sass/blob/master/CHANGELOG.md'
  r301 '/documentation/file.INDENTED_SYNTAX.html', '/documentation/syntax'
  r301 '/documentation/file.SCSS_FOR_SASS_USERS.html', '/documentation/syntax'
  r301 '/documentation/Sass/Script/Functions.html', '/documentation/functions'
  r301 %r{/documentation/(Sass.*)}, 'http://www.rubydoc.info/gems/sass/$1'

  r301 %r{/(.+)/$}, '/$1'
  r301 %r{/(.+)/index\.html$}, '/$1'
=======
  r301 %r{/blog/(.*)}, 'http://sass.logdown.com/$1'
>>>>>>> 7120ef24
end

use Rack::Deflater

use Rack::TryStatic,
    urls: ["/"], root: 'build', index: 'index.html',
    try: ['.html', '/index.html']

run Rack::NotFound.new("build/404.html")<|MERGE_RESOLUTION|>--- conflicted
+++ resolved
@@ -15,7 +15,6 @@
   r301 '/try.html', 'http://sassmeister.com'
   r301 '/about', '/'
   r301 '/about.html', '/'
-<<<<<<< HEAD
 
   r301 '/documentation/file.SASS_REFERENCE.html', '/documentation'
   r301 '/documentation/file.SASS_CHANGELOG.html', 'https://github.com/sass/dart-sass/blob/master/CHANGELOG.md'
@@ -26,9 +25,8 @@
 
   r301 %r{/(.+)/$}, '/$1'
   r301 %r{/(.+)/index\.html$}, '/$1'
-=======
+
   r301 %r{/blog/(.*)}, 'http://sass.logdown.com/$1'
->>>>>>> 7120ef24
 end
 
 use Rack::Deflater
