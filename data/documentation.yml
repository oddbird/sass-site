toc:
  - Syntax: /documentation/syntax
    :children:
<<<<<<< HEAD
      - Parsing a Stylesheet: /documentation/syntax/parsing
      - Structure of a Stylesheet: /documentation/syntax/structure
      - Comments: /documentation/syntax/comments
      - Special Functions: /documentation/syntax/special-functions
  - Style Rules: /documentation/style-rules
    :children:
      - Property Declarations: /documentation/style-rules/declarations
      - Parent Selector: /documentation/style-rules/parent-selector
      - Placeholder Selectors: /documentation/style-rules/placeholder-selectors
  - Variables: /documentation/variables
  - Interpolation: /documentation/interpolation
  - At-Rules: /documentation/at-rules
    :children:
      - <code>@use</code>: /documentation/at-rules/use
      - <code>@forward</code>: /documentation/at-rules/forward
      - <code>@import</code>: /documentation/at-rules/import
      - <code>@mixin</code> and <code>@include</code>: /documentation/at-rules/mixin
      - <code>@function</code>: /documentation/at-rules/function
      - <code>@extend</code>: /documentation/at-rules/extend
      - <code>@error</code>: /documentation/at-rules/error
      - <code>@warn</code>: /documentation/at-rules/warn
      - <code>@debug</code>: /documentation/at-rules/debug
      - <code>@at-root</code>: /documentation/at-rules/at-root
      - Flow Control: /documentation/at-rules/control
        :children:
          - <code>@if</code> and <code>@else</code>: /documentation/at-rules/control/if
          - <code>@each</code>: /documentation/at-rules/control/each
          - <code>@for</code>: /documentation/at-rules/control/for
          - <code>@while</code>: /documentation/at-rules/control/while
      - From CSS: /documentation/at-rules/css
  - Values: /documentation/values
    :children:
      - Numbers: /documentation/values/numbers
      - Strings: /documentation/values/strings
      - Colors: /documentation/values/colors
      - Lists: /documentation/values/lists
      - Maps: /documentation/values/maps
      - <code>true</code> and <code>false</code>: /documentation/values/booleans
      - <code>null</code>: /documentation/values/null
      - Calculations: /documentation/values/calculations
      - Functions: /documentation/values/functions
  - Operators: /documentation/operators
    :children:
      - Equality: /documentation/operators/equality
      - Relational: /documentation/operators/relational
      - Numeric: /documentation/operators/numeric
      - String: /documentation/operators/string
      - Boolean: /documentation/operators/boolean
  - Built-In Modules: /documentation/modules
    :children:
      - <code>sass:color</code>: /documentation/modules/color
      - <code>sass:list</code>: /documentation/modules/list
      - <code>sass:map</code>: /documentation/modules/map
      - <code>sass:math</code>: /documentation/modules/math
      - <code>sass:meta</code>: /documentation/modules/meta
      - <code>sass:selector</code>: /documentation/modules/selector
      - <code>sass:string</code>: /documentation/modules/string
  - Breaking Changes: /documentation/breaking-changes
    :children:
      - Strict Unary Operators: /documentation/breaking-changes/strict-unary
      - Random With Units: /documentation/breaking-changes/random-with-units
      - Invalid Combinators: /documentation/breaking-changes/bogus-combinators
      - Media Queries Level 4: /documentation/breaking-changes/media-logic
      - <code>/</code> as Division: /documentation/breaking-changes/slash-div
      - Color Units: /documentation/breaking-changes/color-units
      - <code>-moz-document</code>: /documentation/breaking-changes/moz-document
      - Extending Compound Selectors: /documentation/breaking-changes/extend-compound
      - CSS Variable Syntax: /documentation/breaking-changes/css-vars
  - Command Line: /documentation/cli
    :children:
      - Dart Sass: /documentation/cli/dart-sass
      - Ruby Sass: /documentation/cli/ruby-sass
      - Migrator: /documentation/cli/migrator
  - JavaScript API: /documentation/js-api
=======
    - <code>@if</code> and <code>@else</code>: /documentation/at-rules/control/if
    - <code>@each</code>: /documentation/at-rules/control/each
    - <code>@for</code>: /documentation/at-rules/control/for
    - <code>@while</code>: /documentation/at-rules/control/while
  - From CSS: /documentation/at-rules/css
- Values: /documentation/values
  :children:
  - Numbers: /documentation/values/numbers
  - Strings: /documentation/values/strings
  - Colors: /documentation/values/colors
  - Lists: /documentation/values/lists
  - Maps: /documentation/values/maps
  - <code>true</code> and <code>false</code>: /documentation/values/booleans
  - <code>null</code>: /documentation/values/null
  - Calculations: /documentation/values/calculations
  - Functions: /documentation/values/functions
- Operators: /documentation/operators
  :children:
  - Equality: /documentation/operators/equality
  - Relational: /documentation/operators/relational
  - Numeric: /documentation/operators/numeric
  - String: /documentation/operators/string
  - Boolean: /documentation/operators/boolean
- Built-In Modules: /documentation/modules
  :children:
  - <code>sass:color</code>: /documentation/modules/color
  - <code>sass:list</code>: /documentation/modules/list
  - <code>sass:map</code>: /documentation/modules/map
  - <code>sass:math</code>: /documentation/modules/math
  - <code>sass:meta</code>: /documentation/modules/meta
  - <code>sass:selector</code>: /documentation/modules/selector
  - <code>sass:string</code>: /documentation/modules/string
- Breaking Changes: /documentation/breaking-changes
  :children:
  - Strict Unary Operators: /documentation/breaking-changes/strict-unary
  - Random With Units: /documentation/breaking-changes/random-with-units
  - Invalid Combinators: /documentation/breaking-changes/bogus-combinators
  - Media Queries Level 4: /documentation/breaking-changes/media-logic
  - <code>/</code> as Division: /documentation/breaking-changes/slash-div
  - Function Units: /documentation/breaking-changes/function-units
  - <code>-moz-document</code>: /documentation/breaking-changes/moz-document
  - Extending Compound Selectors: /documentation/breaking-changes/extend-compound
  - CSS Variable Syntax: /documentation/breaking-changes/css-vars
- Command Line: /documentation/cli
  :children:
  - Dart Sass: /documentation/cli/dart-sass
  - Ruby Sass: /documentation/cli/ruby-sass
  - Migrator: /documentation/cli/migrator
- JavaScript API: /documentation/js-api
>>>>>>> 670e4cea
<|MERGE_RESOLUTION|>--- conflicted
+++ resolved
@@ -1,7 +1,6 @@
 toc:
   - Syntax: /documentation/syntax
     :children:
-<<<<<<< HEAD
       - Parsing a Stylesheet: /documentation/syntax/parsing
       - Structure of a Stylesheet: /documentation/syntax/structure
       - Comments: /documentation/syntax/comments
@@ -66,7 +65,7 @@
       - Invalid Combinators: /documentation/breaking-changes/bogus-combinators
       - Media Queries Level 4: /documentation/breaking-changes/media-logic
       - <code>/</code> as Division: /documentation/breaking-changes/slash-div
-      - Color Units: /documentation/breaking-changes/color-units
+      - Function Units: /documentation/breaking-changes/function-units
       - <code>-moz-document</code>: /documentation/breaking-changes/moz-document
       - Extending Compound Selectors: /documentation/breaking-changes/extend-compound
       - CSS Variable Syntax: /documentation/breaking-changes/css-vars
@@ -75,55 +74,4 @@
       - Dart Sass: /documentation/cli/dart-sass
       - Ruby Sass: /documentation/cli/ruby-sass
       - Migrator: /documentation/cli/migrator
-  - JavaScript API: /documentation/js-api
-=======
-    - <code>@if</code> and <code>@else</code>: /documentation/at-rules/control/if
-    - <code>@each</code>: /documentation/at-rules/control/each
-    - <code>@for</code>: /documentation/at-rules/control/for
-    - <code>@while</code>: /documentation/at-rules/control/while
-  - From CSS: /documentation/at-rules/css
-- Values: /documentation/values
-  :children:
-  - Numbers: /documentation/values/numbers
-  - Strings: /documentation/values/strings
-  - Colors: /documentation/values/colors
-  - Lists: /documentation/values/lists
-  - Maps: /documentation/values/maps
-  - <code>true</code> and <code>false</code>: /documentation/values/booleans
-  - <code>null</code>: /documentation/values/null
-  - Calculations: /documentation/values/calculations
-  - Functions: /documentation/values/functions
-- Operators: /documentation/operators
-  :children:
-  - Equality: /documentation/operators/equality
-  - Relational: /documentation/operators/relational
-  - Numeric: /documentation/operators/numeric
-  - String: /documentation/operators/string
-  - Boolean: /documentation/operators/boolean
-- Built-In Modules: /documentation/modules
-  :children:
-  - <code>sass:color</code>: /documentation/modules/color
-  - <code>sass:list</code>: /documentation/modules/list
-  - <code>sass:map</code>: /documentation/modules/map
-  - <code>sass:math</code>: /documentation/modules/math
-  - <code>sass:meta</code>: /documentation/modules/meta
-  - <code>sass:selector</code>: /documentation/modules/selector
-  - <code>sass:string</code>: /documentation/modules/string
-- Breaking Changes: /documentation/breaking-changes
-  :children:
-  - Strict Unary Operators: /documentation/breaking-changes/strict-unary
-  - Random With Units: /documentation/breaking-changes/random-with-units
-  - Invalid Combinators: /documentation/breaking-changes/bogus-combinators
-  - Media Queries Level 4: /documentation/breaking-changes/media-logic
-  - <code>/</code> as Division: /documentation/breaking-changes/slash-div
-  - Function Units: /documentation/breaking-changes/function-units
-  - <code>-moz-document</code>: /documentation/breaking-changes/moz-document
-  - Extending Compound Selectors: /documentation/breaking-changes/extend-compound
-  - CSS Variable Syntax: /documentation/breaking-changes/css-vars
-- Command Line: /documentation/cli
-  :children:
-  - Dart Sass: /documentation/cli/dart-sass
-  - Ruby Sass: /documentation/cli/ruby-sass
-  - Migrator: /documentation/cli/migrator
-- JavaScript API: /documentation/js-api
->>>>>>> 670e4cea
+  - JavaScript API: /documentation/js-api