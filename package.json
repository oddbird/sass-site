--- conflicted
+++ resolved
@@ -50,7 +50,7 @@
     "@babel/preset-typescript": "^7.24.7",
     "@codemirror/autocomplete": "^6.18.1",
     "@codemirror/commands": "^6.6.1",
-    "@codemirror/lang-css": "^6.2.1",
+    "@codemirror/lang-css": "^6.3.0",
     "@codemirror/lang-sass": "^6.0.2",
     "@codemirror/language": "^6.10.2",
     "@codemirror/lint": "^6.8.1",
@@ -77,11 +77,7 @@
     "@types/prismjs": "^1.26.4",
     "@types/seedrandom": "^3.0.8",
     "@types/semver": "^7.5.8",
-<<<<<<< HEAD
-    "@typescript-eslint/eslint-plugin": "^8.4.0",
-=======
     "@typescript-eslint/eslint-plugin": "^8.6.0",
->>>>>>> f8811a7c
     "cheerio": "^1.0.0-rc.12",
     "codemirror": "^6.0.1",
     "date-fns": "^4.0.0",
@@ -99,13 +95,8 @@
     "lodash": "^4.17.21",
     "lorem-ipsum": "^2.0.8",
     "markdown-it": "^14.1.0",
-<<<<<<< HEAD
-    "markdown-it-anchor": "^9.1.0",
-    "markdown-it-attrs": "^4.1.6",
-=======
     "markdown-it-anchor": "^9.2.0",
     "markdown-it-attrs": "^4.2.0",
->>>>>>> f8811a7c
     "markdown-it-deflist": "^3.0.0",
     "markdown-it-footnote": "^4.0.0",
     "netlify-plugin-11ty": "^1.4.0",
@@ -119,7 +110,7 @@
     "stylelint-config-standard-scss": "^11.1.0",
     "truncate-html": "^1.1.2",
     "ts-node": "^10.9.2",
-    "typescript": "^5.5.4",
+    "typescript": "^5.6.2",
     "typogr": "^0.6.8"
   },
   "dependencies": {
