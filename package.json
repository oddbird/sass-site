{
  "name": "sass-site",
  "version": "2.0.0",
  "homepage": "https://sass-lang.com/",
  "title": "Sass",
  "description": "Sass: Syntactically Awesome Style Sheets",
  "repository": {
    "type": "git",
    "url": "https://github.com/sass/sass-site.git"
  },
  "private": true,
  "license": "MIT",
  "engines": {
    "node": "^16",
    "yarn": "^3"
  },
  "type": "module",
  "packageManager": "yarn@3.3.1",
  "scripts": {
    "serve": "run-p 'watch:**'",
    "build": "run-s build-dev:scripts 'build:**'",
    "build-prod": "run-s build-prod:scripts 'build:**'",
    "build:sass": "sass --style=compressed ./source/assets/sass/sass.scss:./source/assets/dist/css/sass.css ./source/assets/sass/noscript.scss:./source/assets/dist/css/noscript.css",
    "watch:sass": "sass --watch ./source/assets/sass/sass.scss:./source/assets/dist/css/sass.css ./source/assets/sass/noscript.scss:./source/assets/dist/css/noscript.css",
    "build-dev:scripts": "rollup -c",
    "build-prod:scripts": "BABEL_ENV=production rollup -c",
    "watch:scripts": "npm run build-dev:scripts -- -w",
    "build:11ty": "eleventy",
    "watch:11ty": "eleventy --serve --incremental",
    "tsc": "tsc",
    "prettier": "prettier --write .",
    "prettier:ci": "prettier --check .",
    "eslint": "eslint --fix .",
    "eslint:ci": "eslint .",
    "stylelint": "stylelint '**/*.{css,scss}' --fix",
    "stylelint:ci": "stylelint '**/*.{css,scss}'",
    "lint": "run-s prettier eslint stylelint tsc",
    "lint:ci": "run-s prettier:ci eslint:ci stylelint:ci tsc",
    "test": "echo \"Error: no test specified\" && exit 1"
  },
  "devDependencies": {
    "@11ty/eleventy": "^2.0.0-0",
    "@babel/core": "^7.20.12",
    "@babel/preset-env": "^7.20.2",
    "@babel/preset-typescript": "^7.18.6",
    "@rollup/plugin-babel": "^6.0.3",
    "@rollup/plugin-commonjs": "^24.0.1",
    "@rollup/plugin-inject": "^5.0.3",
    "@rollup/plugin-node-resolve": "^15.0.1",
    "@rollup/plugin-terser": "^0.4.0",
    "@types/jquery": "^3.5.16",
    "@types/jqueryui": "^1.12.16",
    "@types/node": "^16",
<<<<<<< HEAD
    "@typescript-eslint/eslint-plugin": "^5.48.2",
    "@typescript-eslint/parser": "^5.48.2",
    "date-fns": "^2.29.3",
    "eslint": "^8.32.0",
=======
    "@typescript-eslint/eslint-plugin": "^5.49.0",
    "@typescript-eslint/parser": "^5.49.0",
    "eslint": "^8.33.0",
>>>>>>> 338ad0c2
    "eslint-config-prettier": "^8.6.0",
    "eslint-import-resolver-typescript": "^3.5.3",
    "eslint-plugin-import": "^2.27.5",
    "eslint-plugin-simple-import-sort": "^10.0.0",
    "jquery": "^3.6.3",
    "jquery-ui": "^1.13.2",
    "js-yaml": "^4.1.0",
    "markdown-it-deflist": "^2.1.0",
    "netlify-plugin-11ty": "^1.3.0",
    "npm-run-all": "^4.1.5",
    "prettier": "^2.8.3",
    "rollup": "^3.12.0",
    "sass": "^1.57.1",
    "stylelint": "^14.16.1",
    "stylelint-config-prettier": "^9.0.4",
    "stylelint-config-standard-scss": "^6.1.0",
    "typedoc": "^0.23.24",
    "typescript": "^4.9.4",
    "typogr": "^0.6.8"
  },
  "resolutions": {
    "tslib": ">=2"
  },
  "yarn-upgrade-all": {
    "ignore": [
      "@types/node"
    ]
  }
}<|MERGE_RESOLUTION|>--- conflicted
+++ resolved
@@ -51,16 +51,10 @@
     "@types/jquery": "^3.5.16",
     "@types/jqueryui": "^1.12.16",
     "@types/node": "^16",
-<<<<<<< HEAD
-    "@typescript-eslint/eslint-plugin": "^5.48.2",
-    "@typescript-eslint/parser": "^5.48.2",
-    "date-fns": "^2.29.3",
-    "eslint": "^8.32.0",
-=======
     "@typescript-eslint/eslint-plugin": "^5.49.0",
     "@typescript-eslint/parser": "^5.49.0",
+    "date-fns": "^2.29.3",
     "eslint": "^8.33.0",
->>>>>>> 338ad0c2
     "eslint-config-prettier": "^8.6.0",
     "eslint-import-resolver-typescript": "^3.5.3",
     "eslint-plugin-import": "^2.27.5",
