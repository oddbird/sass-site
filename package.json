{
  "name": "sass-site",
  "version": "2.0.0",
  "homepage": "https://sass-lang.com/",
  "title": "Sass",
  "description": "Sass: Syntactically Awesome Style Sheets",
  "repository": {
    "type": "git",
    "url": "https://github.com/sass/sass-site.git"
  },
  "private": true,
  "license": "MIT",
  "engines": {
    "node": "^16"
  },
  "scripts": {
    "serve": "run-p 'watch:**'",
    "build": "run-s clean-version-cache build-dev:scripts 'build:**'",
    "build-prod": "run-s clean-version-cache build-prod:scripts 'build:**'",
    "clean-version-cache": "rm -f source/_data/versionCache.json",
    "build:sass": "sass --style=compressed ./source/assets/sass/sass.scss:./source/assets/dist/css/sass.css ./source/assets/sass/noscript.scss:./source/assets/dist/css/noscript.css",
    "watch:sass": "sass --watch ./source/assets/sass/sass.scss:./source/assets/dist/css/sass.css ./source/assets/sass/noscript.scss:./source/assets/dist/css/noscript.css",
    "build-dev:scripts": "rollup -c",
    "build-prod:scripts": "BABEL_ENV=production rollup -c",
    "watch:scripts": "npm run build-dev:scripts -- -w",
    "build:typedoc": "./tool/typedoc-build.sh",
    "build:11ty": "NODE_OPTIONS='-r ts-node/register' eleventy",
    "watch:11ty": "npm run build:11ty -- --serve --incremental",
    "tsc": "tsc",
    "gts": "gts fix",
    "gts:ci": "gts lint",
    "prettier": "prettier --write '**/*.{json,yml,scss}'",
    "prettier:ci": "prettier --check '**/*.{json,yml,scss}'",
    "stylelint": "stylelint 'source/assets/sass/*.{css,scss}' --fix",
    "stylelint:ci": "stylelint 'source/assets/sass/*.{css,scss}'",
    "lint": "run-s prettier gts stylelint tsc",
    "lint:ci": "run-s prettier:ci gts:ci stylelint:ci tsc",
    "test": "echo \"Error: no test specified\" && exit 1",
    "checklinks:internal": "npx --yes --package=hyperlink -- 'hyperlink --canonicalroot https://sass-lang.com/ --root _site/ -r -p -i --skip \"fragment-redirect\" --skip \"types.Map\" _site/index.html'",
    "checklinks:external": "npx --yes --package=broken-link-checker -- 'blc -ro --exclude=twitter.com --exclude=mvnrepository.com --exclude=drupal.org --exclude=web.archive.org https://sass-lang.com'"
  },
  "devDependencies": {
    "@11ty/eleventy": "^2.0.1",
    "@11ty/eleventy-plugin-rss": "^1.2.0",
    "@11ty/eleventy-plugin-syntaxhighlight": "^5.0.0",
    "@babel/core": "^7.22.5",
    "@babel/preset-env": "^7.22.5",
    "@babel/preset-typescript": "^7.22.5",
    "@codemirror/lang-sass": "^6.0.2",
    "@rollup/plugin-babel": "^6.0.3",
    "@rollup/plugin-commonjs": "^25.0.2",
    "@rollup/plugin-inject": "^5.0.3",
    "@rollup/plugin-node-resolve": "^15.1.0",
    "@rollup/plugin-terser": "^0.4.3",
    "@sindresorhus/slugify": "^1.1.2",
    "@types/deep-equal": "^1.0.1",
    "@types/jquery": "^3.5.16",
    "@types/jqueryui": "^1.12.17",
    "@types/lodash": "^4.14.195",
    "@types/markdown-it": "^12.2.3",
    "@types/markdown-it-attrs": "^4.1.0",
    "@types/markdown-it-footnote": "^3.0.0",
    "@types/node": "^16",
    "@types/prismjs": "^1.26.0",
    "@types/semver": "^7.5.0",
    "cheerio": "^1.0.0-rc.12",
    "codemirror": "^6.0.1",
    "date-fns": "^2.30.0",
    "deep-equal": "^2.2.1",
    "gts": "^3.1.1",
    "immutable": "^4.3.0",
    "jquery": "^3.7.0",
    "jquery-ui": "^1.13.2",
    "js-yaml": "^4.1.0",
    "kleur": "^4.1.5",
<<<<<<< HEAD
    "lodash": "^4.17.21",
=======
    "liquidjs": "^10.8.3",
>>>>>>> 7547c41c
    "lorem-ipsum": "^2.0.8",
    "markdown-it": "^13.0.1",
    "markdown-it-anchor": "^8.6.7",
    "markdown-it-attrs": "^4.1.6",
    "markdown-it-deflist": "^2.1.0",
    "markdown-it-footnote": "^3.0.3",
    "netlify-plugin-11ty": "^1.3.0",
    "npm-run-all": "^4.1.5",
    "prettier": "^2.8.8",
    "prismjs": "^1.29.0",
    "rollup": "^3.25.1",
    "sass": "^1.63.4",
    "semver": "^7.5.2",
    "stylelint": "^15.8.0",
    "stylelint-config-standard-scss": "^9.0.0",
    "truncate-html": "^1.0.4",
    "ts-node": "^10.9.1",
    "typescript": "^5.1.3",
    "typogr": "^0.6.8"
  },
  "resolutions": {
    "tslib": ">=2"
  }
}<|MERGE_RESOLUTION|>--- conflicted
+++ resolved
@@ -73,11 +73,8 @@
     "jquery-ui": "^1.13.2",
     "js-yaml": "^4.1.0",
     "kleur": "^4.1.5",
-<<<<<<< HEAD
+    "liquidjs": "^10.8.3",
     "lodash": "^4.17.21",
-=======
-    "liquidjs": "^10.8.3",
->>>>>>> 7547c41c
     "lorem-ipsum": "^2.0.8",
     "markdown-it": "^13.0.1",
     "markdown-it-anchor": "^8.6.7",
