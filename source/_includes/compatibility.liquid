--- conflicted
+++ resolved
@@ -25,27 +25,14 @@
       <dt>Ruby Sass</dt>
       <dd>{{ ruby | implStatus }}</dd>
     </div>
-<<<<<<< HEAD
-  {% endif %}
-  {% if details | strip %}
-    <div>
-      {% # The no-op href here ensures that this toggle is focusable in browsers. %}
-      <a href="javascript:;">▶</a>
-    </div>
-  {% endif %}
-</dl>
-
-{% if details | strip %}
-=======
   {%- endif -%}
-  {%- if details -%}
+  {%- if details | strip -%}
     {%- # The no-op href here ensures that this toggle is focusable in browsers. -%}
     <div><a href="javascript:;">▶</a></div>
   {%- endif -%}
 </dl>
 
-{%- if details -%}
->>>>>>> d556800c
+{%- if details | strip -%}
   <div class="sl-c-callout sl-c-callout--impl-status">
     {{ details | markdown }}
   </div>
