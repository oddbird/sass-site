--- conflicted
+++ resolved
@@ -27,15 +27,8 @@
     </div>
   {%- endif -%}
   {%- if details | strip -%}
-<<<<<<< HEAD
-    <div>
-      {% # The no-op href here ensures that this toggle is focusable in browsers. %}
-      <a href="javascript:;">▶</a>
-    </div>
-=======
     {%- # The no-op href here ensures that this toggle is focusable in browsers. -%}
     <div><a href="javascript:;">▶</a></div>
->>>>>>> 20adcf90
   {%- endif -%}
 </dl>
 
