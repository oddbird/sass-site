--- conflicted
+++ resolved
@@ -5,20 +5,8 @@
 <div class="sl-l-large-holy-grail">
   <div class="sl-l-large-holy-grail__body">
     <div class="sl-l-large-holy-grail__main">
-<<<<<<< HEAD
       <div {% unless no_container %}class="sl-l-container sl-l-container--small"{% endunless %}>
-        {% if before_introduction %}
-          {{ before_introduction | markdown }}
-        {% endif %}
-        {% if introduction %}
-          <div class="sl-c-introduction{% if center_introduction %} sl-c-introduction--center{% endif %}">
-            {{ introduction | markdown }}
-          </div>
-        {% endif %}
-=======
-      <div{% unless no_container %} class="sl-l-container sl-l-container--small"{% endunless %}>
         {% render 'intro', before_introduction: before_introduction, introduction: introduction, center_introduction: center_introduction %}
->>>>>>> 08281e67
 
         {{ content }}
       </div>
