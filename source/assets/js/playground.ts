import {setDiagnostics} from '@codemirror/lint';
import {Text} from '@codemirror/state';
import {EditorView} from 'codemirror';
import debounce from 'lodash/debounce';
<<<<<<< HEAD
import {compileString, info, Logger, OutputStyle, Syntax} from 'sass';
import setupSplitView from './playground/split-view.js';
=======
import {Logger, OutputStyle, Syntax, compileString, info} from 'sass';
>>>>>>> f8811a7c

import {displayForConsoleLog} from './playground/console-utils.js';

import {
  changeSyntax,
  defaultContents,
  editorSetup,
  outputSetup,
} from './playground/editor-setup.js';
import {
  ParseResult,
  PlaygroundSelection,
  PlaygroundState,
  customLoader,
  deserializeState,
  logsToDiagnostics,
  serializeState,
} from './playground/utils.js';

<<<<<<< HEAD
function setupPlayground() {
  setupSplitView();
=======
// The timer id result from the last call to `setTimeout`, if one has been made.
type Timer = undefined | number;

// The time before a microinteraction like a toast or icon change resets.
const MICROINTERACTION_RESET_TIME = 3000;

function setupPlayground(): void {
>>>>>>> f8811a7c
  const hash = location.hash.slice(1);
  const hashState = deserializeState(hash);

  const inputFormat = hashState.inputFormat || 'scss';

  const initialState: PlaygroundState = {
    inputFormat,
    outputFormat: hashState.outputFormat || 'expanded',
    compilerHasError: false,
    inputValue: hashState.inputValue || defaultContents[inputFormat],
    debugOutput: [],
    selection: hashState.selection || null,
    outputValue: '',
  };

  // Proxy intercepts setters and triggers side effects
  const playgroundState = new Proxy(initialState, {
    set(state: PlaygroundState, prop: keyof PlaygroundState, ...rest) {
      const previousInputFormat = state.inputFormat;
      // Set state first so called functions have access
      const set = Reflect.set(state, prop, ...rest);
      if (prop === 'inputFormat') {
        let newValue: string | undefined = undefined;
        // Show the default content in the new syntax if the editor still has
        // the default content in the old syntax.
        if (
          playgroundState.inputValue === defaultContents[previousInputFormat]
        ) {
          newValue = defaultContents[state.inputFormat];
        }
        changeSyntax(editor, state.inputFormat === 'indented', newValue);
      }
      if (['inputFormat', 'outputFormat'].includes(prop)) {
        updateButtonState();
        debouncedUpdateCSS();
      } else if (prop === 'compilerHasError') {
        updateErrorState();
      } else if (prop === 'inputValue') {
        debouncedUpdateCSS();
      }
      if (
        ['inputFormat', 'outputFormat', 'inputValue', 'selection'].includes(
          prop
        )
      ) {
        debounceUpdateURL();
      }
      return set;
    },
  });

  // Setup input Sass view
  const editor = new EditorView({
    doc: playgroundState.inputValue,
    extensions: [
      ...editorSetup,
      EditorView.updateListener.of(v => {
        if (v.docChanged) {
          playgroundState.inputValue = editor.state.doc.toString();
        }

        if (v.selectionSet) {
          playgroundState.selection = editorSelectionToStateSelection();
        }
      }),
    ],
    parent: document.querySelector('.sl-code-is-source') || undefined,
  });

  if (playgroundState.inputFormat === 'indented') {
    changeSyntax(editor, true, undefined);
  }

  // Setup CSS view
  const viewer = new EditorView({
    extensions: [...outputSetup],
    parent: document.querySelector('.sl-code-is-compiled') || undefined,
  });

  /**
   * Returns a playground state selection for the current single non-empty
   * selection, or `null` otherwise.
   */
  function editorSelectionToStateSelection(): PlaygroundSelection {
    const sel = editor.state.selection;
    if (sel.ranges.length !== 1) return null;

    const range = sel.ranges[0];
    if (range.empty) return null;

    const fromLine = editor.state.doc.lineAt(range.from);
    const toLine = editor.state.doc.lineAt(range.to);
    return [
      fromLine.number,
      range.from - fromLine.from + 1,
      toLine.number,
      range.to - toLine.from + 1,
    ];
  }

  /** Updates the {@link editor}'s selection based on `{@link playgroundState.selection}`. */
  function updateSelection(): void {
    if (playgroundState.selection === null) {
      const sel = editor.state.selection;
      const isEmpty = sel.ranges.length === 1 && sel.ranges[0].empty;
      if (!isEmpty) {
        editor.dispatch({
          selection: {anchor: 0, head: 0},
          scrollIntoView: true,
        });
      }
    } else {
      try {
        const [fromL, fromC, toL, toC] = playgroundState.selection;
        const fromLine = editor.state.doc.line(fromL);
        const toLine = editor.state.doc.line(toL);

        editor.dispatch({
          selection: {
            anchor: fromLine.from + fromC - 1,
            head: toLine.from + toC - 1,
          },
          effects: EditorView.scrollIntoView(fromLine.from, {
            y: 'center',
          }),
        });
      } catch {
        // (ignored)
      }
    }
  }

  /** Highlights {@link selection} and focuses on the {@link editor}. */
  function goToSelection(selection: PlaygroundSelection): void {
    playgroundState.selection = selection;
    updateSelection();
    editor.focus();
  }

  // Apply initial state to dom
  function applyInitialState(): void {
    updateButtonState();
    debouncedUpdateCSS();
    updateErrorState();
    updateSelection();
  }

  type TabbarItemDataset =
    | {
        value: Exclude<Syntax, 'css'>;
        setting: 'inputFormat';
      }
    | {
        value: OutputStyle;
        setting: 'outputFormat';
      };
  function attachListeners(): void {
    // Settings buttons handlers
    function clickHandler(event: Event): void {
      if (event.currentTarget instanceof HTMLElement) {
        const settings = event.currentTarget.dataset as TabbarItemDataset;
        if (settings.setting === 'inputFormat') {
          playgroundState.inputFormat = settings.value;
        } else {
          playgroundState.outputFormat = settings.value;
        }
      }
    }
    const options = document.querySelectorAll('[data-value]');
    Array.from(options).forEach(option => {
      option.addEventListener('click', clickHandler);
    });

    // Copy URL handlers
    const copyURLButton = document.getElementById('playground-copy-url');
    const copiedAlert = document.getElementById('playground-copied-alert');

    let alertTimer: Timer;
    const buttonTimers: {input: Timer; output: Timer; url: Timer} = {
      input: undefined,
      output: undefined,
      url: undefined,
    };

    function showCopiedAlert(msg: string): void {
      if (!copiedAlert) return;
      copiedAlert.innerText = msg;
      copiedAlert.classList.add('show');
      if (alertTimer) clearTimeout(alertTimer);
      alertTimer = window.setTimeout(() => {
        copiedAlert.classList.remove('show');
      }, MICROINTERACTION_RESET_TIME);
    }

    function showCopiedIcon(button: 'input' | 'output' | 'url'): void {
      const buttonEl = $(`#playground-copy-${button}`);
      if (!buttonEl) return;
      buttonEl.addClass('copied');
      if (buttonTimers[button]) clearTimeout(buttonTimers[button]);
      buttonTimers[button] = window.setTimeout(() => {
        buttonEl.removeClass('copied');
      }, MICROINTERACTION_RESET_TIME);
    }

    copyURLButton?.addEventListener('click', () => {
      void navigator.clipboard.writeText(location.href);
      showCopiedAlert('Copied URL to clipboard');
      showCopiedIcon('url');
    });

    // Copy content handlers
    const copyInputButton = document.getElementById('playground-copy-input');
    copyInputButton?.addEventListener('click', () => {
      void navigator.clipboard.writeText(playgroundState.inputValue);
      showCopiedAlert('Copied input to clipboard');
      showCopiedIcon('input');
    });
    const copyOutputButton = document.getElementById('playground-copy-output');
    copyOutputButton?.addEventListener('click', () => {
      void navigator.clipboard.writeText(playgroundState.outputValue);
      showCopiedAlert('Copied output to clipboard');
      showCopiedIcon('output');
    });
  }
  /**
   * updateButtonState
   * Applies playgroundState to the buttons
   * Called by state's proxy setter
   */
  function updateButtonState(): void {
    const inputFormatTab = document.querySelector(
      '[data-setting="inputFormat"]'
    ) as HTMLDivElement;
    const inputButtons = inputFormatTab.querySelectorAll('[data-value]');
    inputButtons.forEach(button => {
      if (!(button instanceof HTMLButtonElement)) return;
      button.dataset.active = String(
        button.dataset.value === playgroundState.inputFormat
      );
    });

    const outputFormatTab = document.querySelector(
      '[data-setting="outputFormat"]'
    ) as HTMLDivElement;
    const outputButtons = outputFormatTab.querySelectorAll('[data-value]');
    outputButtons.forEach(button => {
      if (!(button instanceof HTMLButtonElement)) return;
      button.dataset.active = String(
        button.dataset.value === playgroundState.outputFormat
      );
    });
  }

  /**
   * updateErrorState
   * Applies error state
   * Called by state's proxy setter
   */
  function updateErrorState(): void {
    const editorWrapper = document.querySelector(
      '[data-compiler-has-error]'
    ) as HTMLDivElement;
    editorWrapper.dataset.compilerHasError =
      playgroundState.compilerHasError.toString();
  }

  /**
   * updateDebugOutput
   * Applies debug output state
   * Called at end of updateCSS, and not by a debugOutput setter
   * debugOutput may be updated multiple times during the sass compilation,
   * so the output is collected through the compilation and the display updated just once.
   */
  function updateDebugOutput(): void {
    const console = document.querySelector(
      '.sl-c-playground__console'
    ) as HTMLDivElement;
    console.innerHTML = playgroundState.debugOutput
      .map(item => displayForConsoleLog(item, playgroundState))
      .join('\n');
    console.querySelectorAll('a.console-location').forEach(link => {
      (link as HTMLAnchorElement).addEventListener('click', event => {
        if (!(event.metaKey || event.altKey || event.shiftKey)) {
          event.preventDefault();
        }
        const range = (event.currentTarget as HTMLAnchorElement).dataset.range
          ?.split(',')
          .map(n => parseInt(n));
        if (range && range.length === 4) {
          const [fromL, fromC, toL, toC] = range;
          goToSelection([fromL, fromC, toL, toC]);
        }
      });
    });
  }

  function updateDiagnostics(): void {
    const diagnostics = logsToDiagnostics(playgroundState.debugOutput);
    const transaction = setDiagnostics(editor.state, diagnostics);
    editor.dispatch(transaction);
  }

  function updateCSS(): void {
    playgroundState.debugOutput = [];
    const result = parse(playgroundState.inputValue);
    if ('css' in result) {
      const text = Text.of(result.css.split('\n'));
      viewer.dispatch({
        changes: {
          from: 0,
          to: viewer.state.doc.toString().length,
          insert: text,
        },
      });
      playgroundState.compilerHasError = false;
      playgroundState.outputValue = result.css;
    } else {
      playgroundState.compilerHasError = true;
      playgroundState.debugOutput = [
        ...playgroundState.debugOutput,
        {type: 'error', error: result.error},
      ];
    }
    updateDebugOutput();
    updateDiagnostics();
  }
  const debouncedUpdateCSS = debounce(updateCSS, 200);

  const logger: Logger = {
    warn(message, options) {
      playgroundState.debugOutput = [
        ...playgroundState.debugOutput,
        {message, options, type: 'warn'},
      ];
    },
    debug(message, options) {
      playgroundState.debugOutput = [
        ...playgroundState.debugOutput,
        {message, options, type: 'debug'},
      ];
    },
  };

  function parse(css: string): ParseResult {
    try {
      const result = compileString(css, {
        syntax: playgroundState.inputFormat,
        style: playgroundState.outputFormat,
        logger: logger,
        importer: customLoader,
      });
      return {css: result.css};
    } catch (error) {
      return {error};
    }
  }

  const debounceUpdateURL = debounce(updateURL, 200);

  function updateURL(): void {
    const hash = serializeState(playgroundState);
    history.replaceState('playground', '', `#${hash}`);
  }

  function updateSassVersion(): void {
    const version = info.split('\t')[1];
    const versionSpan = document.querySelector(
      '.sl-c-playground__tabbar-version'
    ) as HTMLSpanElement;
    versionSpan.innerText = `v${version}`;
  }

  attachListeners();
  applyInitialState();
  updateSassVersion();
}

if (document.readyState === 'loading') {
  document.addEventListener('DOMContentLoaded', setupPlayground);
} else {
  setupPlayground();
}<|MERGE_RESOLUTION|>--- conflicted
+++ resolved
@@ -2,14 +2,10 @@
 import {Text} from '@codemirror/state';
 import {EditorView} from 'codemirror';
 import debounce from 'lodash/debounce';
-<<<<<<< HEAD
-import {compileString, info, Logger, OutputStyle, Syntax} from 'sass';
+import {Logger, OutputStyle, Syntax, compileString, info} from 'sass';
+
+import {displayForConsoleLog} from './playground/console-utils.js';
 import setupSplitView from './playground/split-view.js';
-=======
-import {Logger, OutputStyle, Syntax, compileString, info} from 'sass';
->>>>>>> f8811a7c
-
-import {displayForConsoleLog} from './playground/console-utils.js';
 
 import {
   changeSyntax,
@@ -27,10 +23,6 @@
   serializeState,
 } from './playground/utils.js';
 
-<<<<<<< HEAD
-function setupPlayground() {
-  setupSplitView();
-=======
 // The timer id result from the last call to `setTimeout`, if one has been made.
 type Timer = undefined | number;
 
@@ -38,7 +30,7 @@
 const MICROINTERACTION_RESET_TIME = 3000;
 
 function setupPlayground(): void {
->>>>>>> f8811a7c
+  setupSplitView();
   const hash = location.hash.slice(1);
   const hashState = deserializeState(hash);
 
