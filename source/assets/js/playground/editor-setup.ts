--- conflicted
+++ resolved
@@ -34,9 +34,7 @@
 } from '@codemirror/view';
 
 import {playgroundHighlightStyle} from './theme.js';
-<<<<<<< HEAD
 import playgroundCompletions from './autocomplete.js';
-=======
 import {EditorView} from 'codemirror';
 
 const syntax = new Compartment();
@@ -57,7 +55,6 @@
     });
   }
 }
->>>>>>> 4fad520e
 
 const editorSetup = (() => [
   [
