--- conflicted
+++ resolved
@@ -2,28 +2,17 @@
 @use '../functions';
 
 .sl-c-button {
-  display: inline-flex;
   align-items: center;
-  justify-content: center;
-  margin: 0;
-<<<<<<< HEAD
-  border: 0 {
-    /* stylelint-disable-next-line property-no-unknown */
-    radius: functions.sl-px-to-rem(4px);
-  }
-  padding: var(--gutter-minus) var(--gutter);
+  border: 0;
+  border-radius: var(--sl-border-radius--large);
   background: var(--color-button-bg, var(--sl-color--iron));
   box-shadow: 0 2px 1px var(--sl-color--shadow);
   color: var(--color-button-text, var(--sl-color--highlight));
-=======
-  border: 0;
-  border-radius: var(--sl-border-radius--large);
+  cursor: pointer;
+  display: inline-flex;
+  justify-content: center;
+  margin: 0;
   padding: var(--sl-gutter--minus) var(--sl-gutter);
-  background: theme.$sl-color--iron;
-  box-shadow: 0 2px 1px rgba(theme.$sl-color--midnight-blue, 0.125);
-  color: color.adjust(theme.$sl-color--hopbush, $lightness: -10%);
->>>>>>> a79863ad
-  cursor: pointer;
 
   &:hover,
   &:focus {
