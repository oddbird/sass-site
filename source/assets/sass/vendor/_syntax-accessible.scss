--- conflicted
+++ resolved
@@ -9,15 +9,9 @@
 pre[class*="language-"] {
   background-color: var(--color-code-bg);
   hyphens: none;
-<<<<<<< HEAD
   word-break: normal;
 	word-spacing: normal;
 	tab-size: 4;
-=======
-  word-spacing: normal;
-  word-break: normal;
-  tab-size: 4;
->>>>>>> 75fdd0e8
   text-align: left;
 }
 
@@ -32,13 +26,8 @@
 .token.prolog,
 .token.doctype,
 .token.cdata {
-<<<<<<< HEAD
 	--color-code-text: #656556;
 	font-style: italic;
-=======
-  color: #656556;
-  font-style: italic;
->>>>>>> 75fdd0e8
 }
 
 [class*="language-css"] {
@@ -53,20 +42,12 @@
 
 .token.string,
 .token.attr-value {
-<<<<<<< HEAD
 	--color-code-text: #df1144;
-=======
-  color: #df1144;
->>>>>>> 75fdd0e8
 }
 
 .token.punctuation,
 .token.operator {
-<<<<<<< HEAD
 	--color-code-text: #393A34; /* no highlight */
-=======
-  color: #393A34; /* no highlight */
->>>>>>> 75fdd0e8
   font-weight: bold;
 }
 
@@ -79,11 +60,7 @@
 .token.property,
 .token.regex,
 .token.inserted {
-<<<<<<< HEAD
 	--color-code-text: #990000;
-=======
-  color: #990000;
->>>>>>> 75fdd0e8
   font-weight: bold;
 }
 
@@ -92,32 +69,20 @@
 .token.keyword,
 .token.attr-name,
 .language-autohotkey .token.selector {
-<<<<<<< HEAD
 	--color-code-text: #000000;
-=======
-  color: #000000;
->>>>>>> 75fdd0e8
   font-weight: bold;
 }
 
 .token.function,
 .token.deleted,
 .language-autohotkey .token.tag {
-<<<<<<< HEAD
 	--color-code-text: #9a050f;
-=======
-  color: #9a050f;
->>>>>>> 75fdd0e8
 }
 
 .token.tag,
 .token.selector,
 .language-autohotkey .token.keyword {
-<<<<<<< HEAD
 	--color-code-text: #445588;
-=======
-  color: #445588;
->>>>>>> 75fdd0e8
   font-weight: bold;
 }
 
