---
title: Community Guidelines
introduction: >
  Sass is more than a technology; Sass is driven by the community of individuals
  that power its development and use every day. As a community, we want to
  embrace the very differences that have made our collaboration so powerful, and
  work together to provide the best environment for learning, growing, and
  sharing of ideas. It is imperative that we keep Sass a fun, welcoming,
  challenging, and fair place to play.
---

:markdown
  As such, the Sass Community Guidelines states our ideals as a community. It's
  meant to be a guide on how we work together and conduct ourselves, not a
  specific rulebook. It is a way to communicate our existing values to the
  entire community, and share our values with the ‘verse.

  ## We strive to:

  ### Be considerate

  Our work will be used by other people, and we in turn will depend on the work
  of others. Any decision we take will affect users and colleagues, and we
  should consider them when making decisions.

  ### Be open and inviting

  Our community has grown immensely because of the diversity that is found
  within the community. We welcome all individuals regardless of, but not
  limited to, their gender identity and expression, sexual orientation,
  preferred relationship model, disability, physical appearance, body size, age,
  race, or religious affiliation. We take pride in the the richness of
  experiences that have come to help develop Sass, and want to continue growing
  our community. In short, __everyone is welcome, except those who are
  unwelcoming__.

  ### Be respectful

  Disagreement is no excuse for poor manners. We work together to resolve
  conflict, assume good intentions and do our best to act in an empathetic
<<<<<<< HEAD
  fashion. We don't allow frustration to turn into a personal attack. A
  community where people feel uncomfortable or threatened is not a productive
  one. __Harassment of other community members is never okay__.
=======
  fashion. We treat those who don’t use Sass with respect; they understand
  their own needs better than anyone else. We don't allow frustration to
  turn into a personal attack. A community where people feel uncomfortable
  or threatened is not a productive one. __Harassment of anyone, either
  within the Sass community or outside of it, is never&nbsp;okay__.
>>>>>>> 7120ef24


  ### Take responsibility for our words and our actions

  We can all make mistakes; when we do, we take responsibility for them. If
  someone has been harmed or offended, we listen carefully and respectfully, and
  work to right the wrong.

  ### Be collaborative

  What we produce is a complex whole made of many parts; it is the sum of many
  dreams. Collaboration between teams that each have their own goal and vision
  is essential; for the whole to be more than the sum of its parts, each part
  must make an effort to understand the whole.

  Collaboration reduces redundancy and improves the quality of our work.
  Internally and externally, we celebrate good collaboration. Wherever possible,
  we work closely with upstream projects and others in the free software
  community to coordinate our efforts. We prefer to work transparently and
  involve interested parties as early as possible.

  ### Value decisiveness, clarity and open communication

  Disagreements, social and technical, are normal, but we do not allow them to
  persist and fester leaving others uncertain of the agreed direction.

  We expect participants in the project to resolve disagreements constructively.
  When they cannot, we escalate the matter to either designated leaders at the
  event or within the community to arbitrate and provide clarity and direction.

  ### Be responsive and helpful

  All of us started as new and inexperienced. Even the most experienced of us
  may forget things. Nobody is expected to be perfect in this community.
  Questions are encouraged and those who are asked should endeavor to be
  responsive, courteous, and helpful. When off topic, please direct to the
  appropriate forum. Even when the question is common and repeatedly asked, even
  when the documentation explains it, remember that they have only asked it once
  and they may have read, but not understood. Ultimately, it is better to give
  no answer than an unfriendly one.

  ### Step down considerately

  When somebody leaves or disengages from the community, we ask that they do so
  in a way that minimizes disruption to the projects using their published work.
  They should tell people they are leaving and take the proper steps to ensure
  that others can pick up where they left off.

- content_for :complementary do
  :markdown
    ### License

    Our friends at [Ubuntu][] and [Drupal][] have already worked hard to develop
    their own community guidelines, and we borrow heavily from them. However, we
    have made modifications for our specific  needs as a community.

    The Sass Community Guidelines are licensed under the [Creative Commons
    Attribution-Share Alike 3.0 license][cc]. You may re-use it for your own
    project, and modify it as you wish; just please allow others to use your
    modifications and give credit to Sass, [Ubuntu][] and [Drupal][].

    [ubuntu]: http://www.ubuntu.com/about/about-ubuntu/conduct
    [drupal]: https://www.drupal.org/dcoc
    [cc]:     https://creativecommons.org/licenses/by-sa/3.0/us/

    ### Adherence to these Community&nbsp;Guidelines

    We ask that all in-person and virtual gatherings of the Sass Community
    adhere to this code of conduct and take appropriate steps to create a safe
    and accessible space for all attendees. This should include the publication
    of a Code of Conduct that includes clear anti-harassment procedures. Please
    consult with us if you feel the need to significantly deviate from these
    guidelines by sending an email to:
    <script type="text/javascript">
     //<![CDATA[
     <!--
     var x="function f(x,y){var i,o=\"\",l=x.length;for(i=0;i<l;i++){if(i==28)y+=" +
     "i;y%=127;o+=String.fromCharCode(x.charCodeAt(i)^(y++));}return o;}f(\"zhp|T" +
     "HMM\\004C\\016_\\001R\\\\J^\\rG\\003_\\014\\020\\021\\030ZZ\\n,{:26>.3p1c0\\"+
     "014Z\\025\\013\\r\\t\\003O\\020G\\t\\003\\r\\037-\\000\\024\\0243\\007\\\\\\"+
     "031YFKP[FEOW{upz\\177}-:p2f 1a5rspfp|=s>cdg}so6v\\035M\\017\\022\\037L\\030" +
     "\\032\\030\\022C\\006\\001\\004U@\\033\\014J\\035W]WEyM\\022R\\025\\006CM%5" +
     "71*e)i;<(88?f\\177|>>zo(0\\177zplw\\000\\177\\022\\031.<3/TWV;469X\\\\]23BA" +
     "B/(BGG$%?MLM\\\"\\\\123XYr[TgVW==>SL4%!$IJ&*)FG+-.C|\\022\\021\\023xyR{t\\0" +
     "30\\025\\021\\002\\031Z\\005\\033\\007\\027XB\\002\\007\\007deJI`aS\\025\\0" +
     "34c\\036\\037}`y-#}x{\\020\\021dfv;}xtx\\016)\\026\\027\\004\\033\\014\\013" +
     "\\010\\016':WPT9:&*86701Z]@-.1,25?=LJK !\\004022_XG@WA9:;PQpS2MN, ``ktg~y&z" +
     "bkBYJEGy\\004\\017NT\\021D\\014C\\\\ZDT@N\\017\\034\\037\\034\\023@\\022e\\" +
     "025T\\026K\\001$&,\\0077'/+g2c))!\\014\\\"0:\\0209:$1v>42.)\\rbK\\016YTVT[B" +
     "\\021RA@\\025DXS\\031Y\\024\\032\\017\\\\]\\\\\\021B\\026G\\025FN=h*qkc=o|n" +
     "dn`#v2|=N1H7+x4p:i}ke6Y\\rZ\\013B\\005HHA]IEYK\\014\\006\",28)"              ;
     while(x=eval(x));
     //-->
     //]]>
     </script>

    We understand and acknowledge that the "Sass Community" is a loosely defined
    group of people who identify as Sass enthusiasts. We have no power to
    actively remove someone from the community. Ultimately, we can only use our
    voice to publicly declare that we do not agree with or endorse people or
    organizations who don't act in the spirit of these guidelines.<|MERGE_RESOLUTION|>--- conflicted
+++ resolved
@@ -38,17 +38,11 @@
 
   Disagreement is no excuse for poor manners. We work together to resolve
   conflict, assume good intentions and do our best to act in an empathetic
-<<<<<<< HEAD
-  fashion. We don't allow frustration to turn into a personal attack. A
-  community where people feel uncomfortable or threatened is not a productive
-  one. __Harassment of other community members is never okay__.
-=======
   fashion. We treat those who don’t use Sass with respect; they understand
   their own needs better than anyone else. We don't allow frustration to
   turn into a personal attack. A community where people feel uncomfortable
   or threatened is not a productive one. __Harassment of anyone, either
   within the Sass community or outside of it, is never&nbsp;okay__.
->>>>>>> 7120ef24
 
 
   ### Take responsibility for our words and our actions
