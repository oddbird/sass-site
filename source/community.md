---
layout: has_complimentary
title: '#teamSass'
introduction: >
  Sass has an awesome community of designers and developers who love to spread
  the word and help people out. Here we've collected some resources.
  Happy Styling!
complementary_content: |
  <nav class="sl-c-list-navigation-wrapper" aria-label="Resources">

<<<<<<< HEAD
    ## Resources
=======
      ### [Jump Start Sass](https://amzn.to/2LKF0uR)
      by Kitty Giraudel and Miriam Suzanne
>>>>>>> 93f52974

    ### [Jump Start Sass](https://amzn.to/2LKF0uR)
    by Hugo Giraudel and Miriam Suzanne

    ### [Pragmatic Guide to Sass 3: Tame the Modern Style Sheet](https://amzn.to/2LEwXiZ)
    by Hampton Lintorn Catlin and Michael Lintorn Catlin

    ### [Sass for Web Designers](https://amzn.to/2RkIVU3)
    by Dan Cederholm

    ### [Sass and Compass in Action](https://amzn.to/2RjAQz7)
    by Wynn Netherland, Natalie Weizenbaum, Chris Eppstein, Brandon Mathis

  </nav>
---

**Everyone is welcome in the Sass community, except those who are unwelcoming**.
Please read and follow our [community guidelines](/community-guidelines).

Thinking of **contributing** to Sass itself? We rely on everyone to keep Sass as
stable as it is. Feel free to [submit a patch via pull request](#Contribute) to
the Sass project.

Want to create your own Sass implementation? Check out our [implementation
guidelines](/implementation).

<h2 id="Contribute">Contribute</h2>

Sass is an [open source project][github] and we encourage you to contribute. You
can contribute with [bug reports and feature requests][issues], and if you
contribute code, we'll love you forever. If you just want to help out but you're
not sure what to do, check out the "Help Wanted" label for [the Sass
language][lang help] or for [Dart Sass][dart help]. These issues are a mix of
feature requests, bugs, and tasks that aren't coding-intensive that the
developers think are a good place for someone new to the codebase to jump in.

[github]: https://github.com/sass/sass
[issues]: https://github.com/sass/sass/issues
[lang help]: https://github.com/sass/sass/labels/Help%20Wanted
[dart help]: https://github.com/sass/dart-sass/labels/help%20wanted

[Dart Sass][] is the reference implementation of Sass, and the easiest
implementation to start hacking on. If you don't know Dart, don't worry! It's
very easy to pick up. Check out the [contributing info][] for more information
on helping out. Or, if you're interested in helping add new features to the Sass
language, look at [the language contribution process][].

[Dart Sass]: /dart-sass
[contributing info]: https://github.com/sass/dart-sass/blob/master/CONTRIBUTING.md
[the language contribution process]: https://github.com/sass/language/blob/master/CONTRIBUTING.md<|MERGE_RESOLUTION|>--- conflicted
+++ resolved
@@ -8,15 +8,10 @@
 complementary_content: |
   <nav class="sl-c-list-navigation-wrapper" aria-label="Resources">
 
-<<<<<<< HEAD
     ## Resources
-=======
-      ### [Jump Start Sass](https://amzn.to/2LKF0uR)
-      by Kitty Giraudel and Miriam Suzanne
->>>>>>> 93f52974
 
     ### [Jump Start Sass](https://amzn.to/2LKF0uR)
-    by Hugo Giraudel and Miriam Suzanne
+    by Kitty Giraudel and Miriam Suzanne
 
     ### [Pragmatic Guide to Sass 3: Tame the Modern Style Sheet](https://amzn.to/2LEwXiZ)
     by Hampton Lintorn Catlin and Michael Lintorn Catlin
