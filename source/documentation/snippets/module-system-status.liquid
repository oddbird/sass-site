{% # Arguments are (in order): `dart`, `libsass`, `node`, `ruby` %}
<<<<<<< HEAD
{% compatibility '1.23.0', false, false %}
Only Dart Sass currently supports `@use`. Users of other implementations must
use the [`@import` rule][] instead.
=======
{% compatibility '1.23.0', false, null, false %}
  Only Dart Sass currently supports `@use`. Users of other implementations must
  use the [`@import` rule][] instead.
>>>>>>> d556800c

[`@import` rule]: /documentation/at-rules/import
{% endcompatibility %}<|MERGE_RESOLUTION|>--- conflicted
+++ resolved
@@ -1,13 +1,7 @@
 {% # Arguments are (in order): `dart`, `libsass`, `node`, `ruby` %}
-<<<<<<< HEAD
-{% compatibility '1.23.0', false, false %}
-Only Dart Sass currently supports `@use`. Users of other implementations must
-use the [`@import` rule][] instead.
-=======
 {% compatibility '1.23.0', false, null, false %}
   Only Dart Sass currently supports `@use`. Users of other implementations must
   use the [`@import` rule][] instead.
->>>>>>> d556800c
 
-[`@import` rule]: /documentation/at-rules/import
+  [`@import` rule]: /documentation/at-rules/import
 {% endcompatibility %}