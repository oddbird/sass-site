--- conflicted
+++ resolved
@@ -18,7 +18,6 @@
   });
 
 /**
-<<<<<<< HEAD
  * Returns HTML for a heads-up warning related to the main
  * documentation.
  */
@@ -26,13 +25,6 @@
   liquidEngine.renderFile('heads_up', {
     contents,
     useMarkdown,
-=======
- * Returns HTML for a warning.
- */
-export const headsUp = async (contents: string) =>
-  liquidEngine.renderFile('heads_up', {
-    contents,
->>>>>>> af363b56
   });
 
 /**
