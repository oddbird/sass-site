import slugify from '@sindresorhus/slugify';
import { Liquid } from 'liquidjs';
import markdown from 'markdown-it';
import markdownAnchor from 'markdown-it-anchor';
import markdownItAttrs from 'markdown-it-attrs';
import markdownDefList from 'markdown-it-deflist';
import path from 'path';

import { renderPermalink } from './components/anchors';

/**
 * Identical to `markdown-it-anchor`'s default slugify function, but removes
 * leading dashes to match the behavior of the old Ruby site.
 * @see https://github.com/valeriangalliat/markdown-it-anchor/blob/649582d58185b00cfb2ceee9b6b4cd6aafc645b7/index.js#L3
 */
function slugify(s: string): string {
  const slug = encodeURIComponent(
    String(s).trim().toLowerCase().replace(/\s+/g, '-'),
  );
  return slug.replace(/^-+/, '');
}

/**
 * Returns Markdown engine with custom configuration and plugins.
 *
 * @see https://github.com/markdown-it/markdown-it
 * @see https://github.com/markdown-it/markdown-it-deflist
 * @see https://github.com/arve0/markdown-it-attrs
 * @see https://github.com/valeriangalliat/markdown-it-anchor
 */
export const markdownEngine = markdown({
  html: true,
  typographer: true,
})
  .use(markdownDefList)
  .use(markdownItAttrs)
  .use(markdownAnchor, {
    level: 2,
    permalink: renderPermalink,
<<<<<<< HEAD
    slugify,
=======
    slugify: (s) => slugify(s),
>>>>>>> 76321346
  });

/**
 * Returns LiquidJS engine with custom configuration.
 *
 * @see https://liquidjs.com/
 */
export const liquidEngine = new Liquid({
  root: [
    path.resolve(__dirname, '../_includes/'),
    path.resolve(__dirname, '../'),
  ],
  extname: '.liquid',
  strictFilters: true,
  jsTruthy: true,
});<|MERGE_RESOLUTION|>--- conflicted
+++ resolved
@@ -7,18 +7,6 @@
 import path from 'path';
 
 import { renderPermalink } from './components/anchors';
-
-/**
- * Identical to `markdown-it-anchor`'s default slugify function, but removes
- * leading dashes to match the behavior of the old Ruby site.
- * @see https://github.com/valeriangalliat/markdown-it-anchor/blob/649582d58185b00cfb2ceee9b6b4cd6aafc645b7/index.js#L3
- */
-function slugify(s: string): string {
-  const slug = encodeURIComponent(
-    String(s).trim().toLowerCase().replace(/\s+/g, '-'),
-  );
-  return slug.replace(/^-+/, '');
-}
 
 /**
  * Returns Markdown engine with custom configuration and plugins.
@@ -37,11 +25,7 @@
   .use(markdownAnchor, {
     level: 2,
     permalink: renderPermalink,
-<<<<<<< HEAD
-    slugify,
-=======
     slugify: (s) => slugify(s),
->>>>>>> 76321346
   });
 
 /**
