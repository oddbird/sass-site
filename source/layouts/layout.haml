--- conflicted
+++ resolved
@@ -22,20 +22,11 @@
       =yield
 
       .alert.release
-<<<<<<< HEAD
         .container
-          :markdown
-            * Current Release:
-              <span class="release-name">Maptastic Maple (3.3.0)</span>
-            * [Release Notes](http://sass-lang.com/docs/yardoc/file.SASS_CHANGELOG.html)
-            * [Fork Sass on Github](https://github.com/nex3/sass)
-=======
-        .container 
           %ul
-            %li Current Release: #{data.version.name} (#{data.version.number})
-            %li=link_to "Release Notes", "#"
-            %li=link_to "Fork on Github", "#"
->>>>>>> 6a8687fd
+            %li Current Release: <span class="release-name">#{data.version.name} (#{data.version.number})</span>
+            %li=link_to "Release Notes", "http://sass-lang.com/docs/yardoc/file.SASS_CHANGELOG.html"
+            %li=link_to "Fork on Github", "https://github.com/nex3/sass"
 
       = partial "layouts/regions/section_bottom"
     = partial "layouts/regions/contentinfo"
