--- conflicted
+++ resolved
@@ -38,7 +38,6 @@
     </div>
     <div class="sl-c-playground__panel-content sl-code-is-source"></div>
   </div>
-<<<<<<< HEAD
   <sp-split-view vertical resizable>
     <div class="sl-c-playground__code-editor-wrapper sl-c-playground__panel" data-code="compiled">
       <div class="sl-c-playground__editor-tabbar" data-setting="outputFormat">
@@ -60,44 +59,22 @@
           <strong>CSS</strong>
           (Compiled)
         </span>
+        <button
+          type="button"
+          id="playground-copy-output"
+          class="sl-c-button sl-c-button--copy sl-c-button--icon">
+          <div class="sl-c-playground-button--copy--copy">
+            {%- render 'icons/copy' -%}
+            <span class="visuallyhidden">Select to Copy</span>
+          </div>
+          <div class="sl-c-playground-button--copy--copied">
+            {%- render 'icons/circle-check' -%}
+            <span class="visuallyhidden">Code is Copied</span>
+          </div>
+        </button>
       </div>
       <div class="sl-c-callout sl-c-callout--warning sl-c-playground__error">Please resolve error to view compiled CSS.</div>
       <div class="sl-c-playground__panel-content sl-code-is-compiled"></div>
-=======
-  <div class="sl-c-playground__code-editor-wrapper sl-c-playground__panel" data-code="compiled">
-    <div class="sl-c-playground__editor-tabbar" data-setting="outputFormat">
-      <button
-        type="button"
-        data-value="expanded"
-        data-active="true"
-        data-tabbar="item"
-        class="sl-c-button sl-c-button--tab"
-        data-setting="outputFormat">Expanded</button>
-      <button
-        type="button"
-        data-value="compressed"
-        data-active="false"
-        data-tabbar="item"
-        class="sl-c-button sl-c-button--tab"
-        data-setting="outputFormat">Compressed</button>
-      <span data-tabbar="item" class="sl-c-playground__tabbar-title tabbar-title">
-        <strong>CSS</strong>
-        (Compiled)
-      </span>
-      <button
-        type="button"
-        id="playground-copy-output"
-        class="sl-c-button sl-c-button--copy sl-c-button--icon">
-        <div class="sl-c-playground-button--copy--copy">
-          {%- render 'icons/copy' -%}
-          <span class="visuallyhidden">Select to Copy</span>
-        </div>
-        <div class="sl-c-playground-button--copy--copied">
-          {%- render 'icons/circle-check' -%}
-          <span class="visuallyhidden">Code is Copied</span>
-        </div>
-      </button>
->>>>>>> f8811a7c
     </div>
     <div class="sl-c-playground__console-wrapper sl-c-playground__panel">
       <div class="sl-c-playground__editor-tabbar">
