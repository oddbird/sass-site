--- conflicted
+++ resolved
@@ -3,14 +3,8 @@
 title: Playground
 is_playground: true
 ---
-<<<<<<< HEAD
 <div class="sl-c-playground" data-compiler-has-error="false">
   <div class="sl-c-playground__code-editor-wrapper" data-code="precompiled">
-=======
-
-<div class="playground-wrapper" data-compiler-has-error="false">
-  <div class="code-editor-wrapper">
->>>>>>> 3bec8368
     <div
       class="sl-c-playground__editor-tabbar"
       data-active="scss"
