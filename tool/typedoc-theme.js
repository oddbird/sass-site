--- conflicted
+++ resolved
@@ -10,22 +10,6 @@
 }
 
 class SassSiteRenderContext extends DefaultThemeRenderContext {
-<<<<<<< HEAD
-  // Link to the external documentation of external APIs. Unfortunately, there's
-  // no way to use `addUnknownSymbolResolver` for names that don't come from npm
-  // packages.
-  attemptExternalResolution = function (symbol) {
-    if (symbol.escapedName === 'URL') {
-      return 'https://developer.mozilla.org/en-US/docs/Web/API/URL';
-    } else if (symbol.escapedName === 'Buffer') {
-      return 'https://nodejs.org/api/buffer.html';
-    } else {
-      return null;
-    }
-  };
-
-=======
->>>>>>> a812ad09
   // We don't include Typedoc's JS, so the default means of displaying overloads
   // as multiple togglable definitions within a single member documentation
   // doesn't work. Instead, we emit each overload as a separate entry with its
@@ -49,142 +33,30 @@
     return context.oldMember(props);
   }, this);
 
-<<<<<<< HEAD
-  // Make categories visible in the sidebar as well as in the main page's index.
-  // Hopefully this will no longer be necessary once TypeStrong/typedoc#1532 is
-  // implemented.
-  oldNavigation = this.navigation;
-  navigation = bind(function (context, props) {
-    const navigation = context.oldNavigation(props);
-    const childrenByCategories = context._groupByCategory(props.model);
-    if (childrenByCategories.size === 0) return navigation;
-
-    const secondary = context._getNthChild(navigation, 1);
-    if (!secondary) return navigation;
-
-    const firstLI = context._getNthChild(context._getNthChild(secondary, 0), 0);
-    const ul = firstLI.props['class'].startsWith('current ')
-      ? context._getNthChild(firstLI, 1)
-      : context._getNthChild(secondary, 0);
-
-    ul.children = Array.from(childrenByCategories).map(([title, children]) =>
-      JSX.createElement(
-        JSX.Fragment,
-        null,
-        JSX.createElement(
-          'li',
-          { class: 'sl-tsd-category-label' },
-          JSX.createElement('span', null, title),
-        ),
-        ...children.map((child) =>
-          JSX.createElement(
-            'li',
-            { class: child.cssClasses },
-            JSX.createElement(
-              'a',
-              {
-                href: context.urlTo(child),
-                class: 'tsd-kind-icon',
-              },
-              child.name,
-            ),
-          ),
-        ),
-      ),
-    );
-
-    return navigation;
-  }, this);
-
-  // Returns the `n`-th child of a JSX node. For some reason, JSX nodes created
-  // by TypeDoc can contain nested arrays, so this traverses them.
-  _getNthChild = (node, n) => {
-    let i = 0;
-
-    function traverse(array) {
-      for (const element of array) {
-        if (element instanceof Array) {
-          const result = traverse(element);
-          if (result != undefined) return result;
-        } else {
-          if (i === n) return element;
-          i++;
-        }
-      }
-    }
-
-    return traverse(node.children);
-  };
-
-  // Returns a map from category titles to the set of members of those
-  // categories.
-  _groupByCategory = (model) => {
-    const map = new Map();
-    function addCategoriesToMap(categories) {
-      for (const category of categories) {
-        const children = map.get(category.title);
-        if (children) {
-          children.push(...category.children);
-        } else {
-          map.set(category.title, [...category.children]);
-        }
-      }
-    }
-
-    if (model.categories) {
-      addCategoriesToMap(model.categories);
-    } else if (model.groups) {
-      for (const group of model.groups) {
-        if (group.categories) addCategoriesToMap(group.categories);
-      }
-    }
-
-    return map;
-  };
-
-  // Add compatibility indicators to the beginning of documentation blocks.
-  oldComment = this.comment;
-  comment = bind((context, props) => {
-    const compatibilityTags = props.comment?.tags.filter(
-      (tag) => tag.tagName === 'compatibility',
-    );
-    props.comment?.removeTags('compatibility');
-=======
   // Add compatibility indicators to the beginning of documentation blocks.
   oldComment = this.comment;
   comment = bind((context, props) => {
     if (!props.comment) return;
-    const compatibilityTags = props.comment.blockTags
-        .filter(tag => tag.tag === "@compatibility");
-    props.comment.removeTags("@compatibility");
->>>>>>> a812ad09
+    const compatibilityTags = props.comment.blockTags.filter(
+      (tag) => tag.tag === '@compatibility',
+    );
+    props.comment.removeTags('@compatibility');
 
     const parent = this.oldComment(props);
     if (!parent) return;
 
-<<<<<<< HEAD
     parent.children.unshift(
       ...compatibilityTags.map((compat) => {
+        // Compatibility tags should have a single text block.
+        const text = compat.content[0].text;
+
         // The first line is arguments to impl_status, anything after that is the
         // contents of the block.
-        const lineBreak = compat.text.indexOf('\n');
+        const lineBreak = text.indexOf('\n');
         const firstLine =
-          lineBreak === -1 ? compat.text : compat.text.substring(0, lineBreak);
+          lineBreak === -1 ? text : text.substring(0, lineBreak);
         const rest =
-          lineBreak === -1 ? null : compat.text.substring(lineBreak + 1).trim();
-=======
-    parent.children.unshift(...compatibilityTags.map(compat => {
-      // Compatibility tags should have a single text block.
-      const text = compat.content[0].text;
-
-      // The first line is arguments to impl_status, anything after that is the
-      // contents of the block.
-      const lineBreak = text.indexOf("\n");
-      const firstLine =
-          lineBreak === -1 ? text : text.substring(0, lineBreak);
-      const rest =
           lineBreak === -1 ? null : text.substring(lineBreak + 1).trim();
->>>>>>> a812ad09
 
         return JSX.createElement(JSX.Raw, {
           html:
@@ -201,7 +73,6 @@
   // Convert paragraphs that start with **Heads up!** or **Fun fact!** into
   // proper callouts.
   oldMarkdown = this.markdown;
-<<<<<<< HEAD
   markdown = bind(
     (context, text) =>
       context
@@ -216,63 +87,17 @@
         ),
     this,
   );
-}
-
-class SassSiteTheme extends DefaultTheme {
-  constructor(renderer) {
-    super(renderer);
-
-    // This is an ugly monkeypatch but it's necessary to work around
-    // TypeStrong/typedoc#1731.
-    //
-    // Relative URLs don't work well for index pages since they can be rendered at
-    // different directory levels, so we just convert all URLs to absolute to be
-    // safe.
-    const ContextAwareRendererComponent = Object.getPrototypeOf(
-      this.markedPlugin.constructor,
-    );
-    const oldGetRelativeUrl =
-      ContextAwareRendererComponent.prototype.getRelativeUrl;
-    ContextAwareRendererComponent.prototype.getRelativeUrl = function (url) {
-      const relative = oldGetRelativeUrl.call(this, url);
-
-      const absolute = new URL(
-        relative,
-        `relative:///documentation/js-api/${this.location}`,
-      );
-      absolute.pathname = absolute.pathname
-        .replace(/\.html$/, '')
-        .replace(/\/index$/, '');
-      return absolute.toString().replace(/^relative:\/\//, '');
-    };
-  }
-
-  getRenderContext() {
-    this.contextCache ??= new SassSiteRenderContext(
-      this,
-      this.application.options,
-    );
-=======
-  markdown = bind((context, text) =>
-      context.oldMarkdown(text)
-          .replace(
-              /<p><strong>Heads up!<\/strong>([^]*?)<\/p>/g,
-              '<% heads_up do %>$1<% end %>')
-          .replace(
-              /<p><strong>Fun fact!<\/strong>([^]*?)<\/p>/g,
-              '<% fun_fact do %>$1<% end %>'),
-      this);
 
   // Relative URLs don't work well for index pages since they can be rendered at
   // different directory levels, so we just convert all URLs to absolute to be
   // safe.
   oldUrlTo = this.urlTo;
-  urlTo = bind(function(context, reflection) {
+  urlTo = bind(function (context, reflection) {
     const relative = context.oldUrlTo(reflection);
 
     const absolute = new URL(
       relative,
-      `relative:///documentation/js-api/${context.theme.markedPlugin.location}`
+      `relative:///documentation/js-api/${context.theme.markedPlugin.location}`,
     );
     absolute.pathname = absolute.pathname
       .replace(/\.html$/, '')
@@ -283,9 +108,11 @@
 
 class SassSiteTheme extends DefaultTheme {
   getRenderContext(page) {
-    this.contextCache ??=
-        new SassSiteRenderContext(this, page, this.application.options);
->>>>>>> a812ad09
+    this.contextCache ??= new SassSiteRenderContext(
+      this,
+      page,
+      this.application.options,
+    );
     return this.contextCache;
   }
 
@@ -355,40 +182,32 @@
 // TODO: See if there's a graceful way to support "Heads up!" and Compatibility
 // annotations as @-tags rather than needing to write out the HTML by hand.
 
-<<<<<<< HEAD
 exports.load = (app) => {
-  app.renderer.addUnknownSymbolResolver(
-    'immutable',
-    (name) => `https://immutable-js.com/docs/latest@main/${name}/`,
-  );
-  app.renderer.addUnknownSymbolResolver('source-map-js', (name) => {
-    if (name === 'RawSourceMap') {
-      return 'https://github.com/mozilla/source-map/blob/58819f09018d56ef84dc41ba9c93f554e0645169/source-map.d.ts#L15-L23';
-=======
-exports.load = app => {
   app.converter.addUnknownSymbolResolver((ref, refl, part, symbolId) => {
     if (!symbolId) return;
     const name = symbolId.qualifiedName;
 
     switch (ref.moduleSource) {
-    case 'immutable': return `https://immutable-js.com/docs/latest@main/${name}/`;
-    case 'source-map-js':
-      if (name === 'RawSourceMap') {
-        return 'https://github.com/mozilla/source-map/blob/58819f09018d56ef84dc41ba9c93f554e0645169/source-map.d.ts#L15-L23';
-      }
-    case '@types/node':
-      if (name === 'Buffer') {
-        return 'https://nodejs.org/api/buffer.html';
-      }
-      break;
-
-    case 'typescript':
-      switch (name) {
-      case 'URL': return 'https://developer.mozilla.org/en-US/docs/Web/API/URL';
-      case 'Promise': return 'https://developer.mozilla.org/en-US/docs/Web/JavaScript/Reference/Global_Objects/Promise';
-      }
-      break;
->>>>>>> a812ad09
+      case 'immutable':
+        return `https://immutable-js.com/docs/latest@main/${name}/`;
+      case 'source-map-js':
+        if (name === 'RawSourceMap') {
+          return 'https://github.com/mozilla/source-map/blob/58819f09018d56ef84dc41ba9c93f554e0645169/source-map.d.ts#L15-L23';
+        }
+      case '@types/node':
+        if (name === 'Buffer') {
+          return 'https://nodejs.org/api/buffer.html';
+        }
+        break;
+
+      case 'typescript':
+        switch (name) {
+          case 'URL':
+            return 'https://developer.mozilla.org/en-US/docs/Web/API/URL';
+          case 'Promise':
+            return 'https://developer.mozilla.org/en-US/docs/Web/JavaScript/Reference/Global_Objects/Promise';
+        }
+        break;
     }
   });
 
